--- conflicted
+++ resolved
@@ -138,72 +138,5 @@
           npm run test:package
 
       - name: Compile extension and webview
-<<<<<<< HEAD
-        run: npm run compile # This includes build:webview
-=======
         shell: bash
-        run: npm run compile # This includes build:webview
-
-  # This job runs ONLY on tag pushes
-  release:
-    name: Build and Release Extension
-    # Removed 'needs: test' - relies on tests passing on main/PRs
-    runs-on: ubuntu-latest
-    if: startsWith(github.ref, 'refs/tags/vscode-v')
-    steps:
-      - name: Checkout Repository
-        uses: actions/checkout@v4
-        with:
-          ref: ${{ github.ref }} # Checkout the specific tag
-
-      - name: Setup Node.js
-        uses: actions/setup-node@v4
-        with:
-          node-version: '20'
-          cache: 'npm'
-
-      - name: Get Version from Tag
-        id: version
-        run: |
-          VERSION="${GITHUB_REF#refs/tags/vscode-v}"
-          echo "version=$VERSION" >> $GITHUB_OUTPUT
-          echo "Using version: $VERSION"
-
-      - name: Install Dependencies (Root)
-        run: npm ci --no-fund --no-audit
-
-      - name: Install Dependencies (Webview)
-        run: npm ci --no-fund --no-audit --prefix webview-ui
-
-      - name: Build Extension and Webview
-        run: npm run compile
-
-      - name: Package Extension
-        run: |
-          mkdir -p dist
-          PACKAGE_FILENAME="dist/vscode-goose-${{ steps.version.outputs.version }}.vsix"
-          npx @vscode/vsce package --no-yarn -o "$PACKAGE_FILENAME"
-          if [ ! -f "$PACKAGE_FILENAME" ]; then
-            echo "Failed to create the VSIX package: $PACKAGE_FILENAME"
-            exit 1
-          fi
-          ls -l dist
-
-      - name: Create GitHub Release
-        uses: softprops/action-gh-release@v2.0.8
-        with:
-          tag_name: ${{ github.ref_name }}
-          generate_release_notes: false # Changelog is maintained separately
-          files: dist/*.vsix
-        env:
-          GITHUB_TOKEN: ${{ secrets.GITHUB_TOKEN }}
-
-      - name: Publish to VS Code Marketplace
-        if: success() && env.VSCE_PAT != null
-        env:
-          VSCE_PAT: ${{ secrets.VSCE_PAT }}
-        run: |
-          PACKAGE_FILENAME="dist/vscode-goose-${{ steps.version.outputs.version }}.vsix"
-          echo "Publishing $PACKAGE_FILENAME to VS Code Marketplace..."
-          npx @vscode/vsce publish --packagePath "$PACKAGE_FILENAME" --pat $VSCE_PAT
->>>>>>> 6fa632fd
+        run: npm run compile # This includes build:webview